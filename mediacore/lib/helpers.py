# This file is a part of MediaCore, Copyright 2009 Simple Station Inc.
#
# MediaCore is free software: you can redistribute it and/or modify
# it under the terms of the GNU General Public License as published by
# the Free Software Foundation, either version 3 of the License, or
# (at your option) any later version.
#
# MediaCore is distributed in the hope that it will be useful,
# but WITHOUT ANY WARRANTY; without even the implied warranty of
# MERCHANTABILITY or FITNESS FOR A PARTICULAR PURPOSE.  See the
# GNU General Public License for more details.
#
# You should have received a copy of the GNU General Public License
# along with this program.  If not, see <http://www.gnu.org/licenses/>.
"""Helper functions

Consists of functions to typically be used within templates, but also
available to Controllers. This module is available to templates as 'h'.
"""
import re
import simplejson
import time

from datetime import datetime
from urllib import quote, unquote, urlencode
from urlparse import urlparse

from genshi.core import Stream
from pylons import app_globals, config, request, response, translator
from webhelpers import date, feedgenerator, html, number, misc, text, paginate, containers
from webhelpers.html import tags
from webhelpers.html.builder import literal
from webhelpers.html.converters import format_paragraphs

from mediacore.lib.compat import any, md5
from mediacore.lib.i18n import N_, _, format_date, format_datetime, format_time
from mediacore.lib.players import (embed_player, embed_iframe, media_player,
    pick_any_media_file, pick_podcast_media_file)
from mediacore.lib.thumbnails import thumb, thumb_url
from mediacore.lib.uri import (best_link_uri, download_uri, file_path,
    pick_uri, pick_uris, web_uri)
from mediacore.lib.util import delete_files, merge_dicts, redirect, url, url_for
from mediacore.lib.xhtml import (clean_xhtml, decode_entities, encode_entities,
    excerpt_xhtml, line_break_xhtml, list_acceptable_xhtml, strip_xhtml,
    truncate_xhtml)
from mediacore.plugin.events import (meta_description, meta_keywords,
    meta_robots_noindex, observes, page_title)

imports = [
    'any', 'containers', 'clean_xhtml', 'date', 'decode_entities',
    'encode_entities', 'excerpt_xhtml', 'feedgenerator', 'format_paragraphs',
    'html', 'line_break_xhtml', 'list_acceptable_xhtml', 'literal', 'misc',
    'number', 'paginate', 'quote', 'strip_xhtml', 'tags', 'text',
    'truncate_xhtml', 'unquote', 'urlencode', 'urlparse', 'url', 'url_for',
    'config', # is this appropriate to export here?
    'thumb_url', # XXX: imported from  mediacore.lib.thumbnails, for template use.
    'thumb', # XXX: imported from  mediacore.lib.thumbnails, for template use.
    'meta_description', 'meta_keywords', # XXX: imported from mediacore.plugin.events
    'meta_robots_noindex', 'page_title', # XXX: imported from mediacore.plugin.events
    'format_date', 'format_datetime', 'format_time',
]

defined = [
<<<<<<< HEAD
    'append_class_attr', 'can_edit', 'delete_files', 'doc_link',
=======
    'append_class_attr', 'best_translation', 'delete_files', 'doc_link',
>>>>>>> 6bc1abc2
    'duration_from_seconds', 'duration_to_seconds',
    'filter_library_controls', 'filter_vulgarity',
    'get_featured_category', 'gravatar_from_email', 'is_admin', 'js',
    'pick_any_media_file', 'pick_podcast_media_file',
    'pretty_file_size', 'redirect', 'store_transient_message',
    'truncate', 'wrap_long_words',
]
__all__ = imports + defined

js_sources = {
    'mootools_more': '/scripts/third-party/mootools-1.2.4.4-more-yui-compressed.js',
    'mootools_core': 'http://ajax.googleapis.com/ajax/libs/mootools/1.2.5/mootools-yui-compressed.js',
}
js_sources_debug = {
    'mootools_more': '/scripts/third-party/mootools-1.2.4.4-more.js',
    'mootools_core': '/scripts/third-party/mootools-1.2.5-core.js',
}

def js(source):
    if config['debug'] and source in js_sources_debug:
        return url_for(js_sources_debug[source])
    return url_for(js_sources[source])

def duration_from_seconds(total_sec, shortest=True):
    """Return the HH:MM:SS duration for a given number of seconds.

    Does not support durations longer than 24 hours.

    :param total_sec: Number of seconds to convert into hours, mins, sec
    :type total_sec: int
    :param shortest: If True, return the shortest possible timestamp.
        Defaults to True.
    :rtype: unicode
    :returns: String HH:MM:SS, omitting the hours if less than one.

    """
    if not total_sec:
        return u''
    total = time.gmtime(total_sec)
    if not shortest:
        return u'%02d:%02d:%02d' % total[3:6]
    elif total.tm_hour > 0:
        return u'%d:%02d:%02d' % total[3:6]
    else:
        return u'%d:%02d' % total[4:6]

def duration_to_seconds(duration):
    """Return the number of seconds in a given HH:MM:SS.

    Does not support durations longer than 24 hours.

    :param duration: A HH:MM:SS or MM:SS formatted string
    :type duration: unicode
    :rtype: int
    :returns: seconds
    :raises ValueError: If the input doesn't matched the accepted formats

    """
    if not duration:
        return 0
    try:
        total = time.strptime(duration, '%H:%M:%S')
    except ValueError:
        total = time.strptime(duration, '%M:%S')
    return total.tm_hour * 60 * 60 + total.tm_min * 60 + total.tm_sec

def truncate(string, size, whole_word=True):
    """Truncate a plaintext string to roughly a given size (full words).

    :param string: plaintext
    :type string: unicode
    :param size: Max length
    :param whole_word: Whether to prefer truncating at the end of a word.
        Defaults to True.
    :rtype: unicode
    """
    return text.truncate(string, size, whole_word=whole_word)

html_entities = re.compile(r'&(\#x?[0-9a-f]{2,6}|[a-z]{2,10});')
long_words = re.compile(r'((\w|' + html_entities.pattern + '){5})([^\b])')

def wrap_long_words(string, _encode_entities=True):
    """Inject <wbr> periodically to let the browser wrap the string.

    The <wbr /> tag is widely deployed and included in HTML5,
    but it isn't XHTML-compliant. See this for more info:
    http://dev.w3.org/html5/spec/text-level-semantics.html#the-wbr-element

    :type string: unicode
    :rtype: literal
    """
    if _encode_entities:
        string = encode_entities(string)
    def inject_wbr(match):
        groups = match.groups()
        return u'%s<wbr />%s' % (groups[0], groups[-1])
    string = long_words.sub(inject_wbr, string)
    string = u'.<wbr />'.join(string.split('.'))
    return literal(string)

def attrs_to_dict(attrs):
    """Return a dict for any input that Genshi's py:attrs understands.

    For example::

        <link py:match="link" py:if="h.attrs_to_dict(select('@*'))['rel'] == 'alternate'">

    XXX: There is an edge case where a function may be passed in as a result of using a lambda in a
         Tosca Widgets form definition to generate a dynamic container_attr value.
         In this rare case we are checking for a callable, and using that value.

    :param attrs: A collection of attrs
    :type attrs: :class:`genshi.core.Stream`, :class:`genshi.core.Attrs`, :function:
        ``list`` of 2-tuples, ``dict``
    :returns: All attrs
    :rtype: ``dict``
    """
    if isinstance(attrs, Stream):
        attrs = list(attrs)
        attrs = attrs and attrs[0] or []
    if callable(attrs):
        attrs = attrs()
    if not isinstance(attrs, dict):
        attrs = dict(attrs or ())
    return attrs

def append_class_attr(attrs, class_name):
    """Append to the class for any input that Genshi's py:attrs understands.

    This is useful when using XIncludes and you want to append a class
    to the body tag, while still allowing all other tags to remain
    unchanged.

    For example::

        <body py:match="body" py:attrs="h.append_class_attr(select('@*'), 'extra_special')">

    :param attrs: A collection of attrs
    :type attrs: :class:`genshi.core.Stream`, :class:`genshi.core.Attrs`,
        ``list`` of 2-tuples, ``dict``
    :param class_name: The class name to append
    :type class_name: unicode
    :returns: All attrs
    :rtype: ``dict``

    """
    attrs = attrs_to_dict(attrs)
    classes = attrs.get('class', None)
    if not classes:
        attrs['class'] = class_name
        return attrs
    class_list = classes.split(' ')
    if class_name not in class_list:
        class_list.append(class_name)
        attrs['class'] = ' '.join(class_list)
    return attrs

spaces_between_tags = re.compile('>\s+<', re.M)

def get_featured_category():
    from mediacore.model import Category
    feat_id = app_globals.settings['featured_category']
    if not feat_id:
        return None
    feat_id = int(feat_id)
    return Category.query.get(feat_id)

def filter_library_controls(query, show='latest'):
    from mediacore.model import Media
    if show == 'latest':
        query = query.order_by(Media.publish_on.desc())
    elif show == 'popular':
        query = query.order_by(Media.popularity_points.desc())
    elif show == 'featured':
        featured_cat = get_featured_category()
        if featured_cat:
            query = query.in_category(featured_cat)
    return query, show

def is_admin():
    """Return True if the logged in user is a part of the Admins group.

    TODO: This method will need to be replaced when we improve our user
    access controls.

    :returns: Whether or not the current user is an Admin.
    :rtype: bool
    """
    ident = request.environ.get('repoze.who.identity', {})
    groups = ident.get('groups', 0)
    return groups and any(group.lower() == 'admins' for group in groups)

def can_edit(item):
    """Return True if the logged in user has the 'edit' permission.

    :param item: When we improve our user access controls, this will be used
                 to check edit permissions on a particular object.
                 TODO: 'item' is currently an unimplemented argument.
    :type item: unimplemented

    :returns: Whether the current user has the 'edit' permission.
    :rtype: bool
    """
    ident = request.environ.get('repoze.who.identity', {})
    perms = ident.get('permissions', 0)
    return perms and any(perm.lower() == 'edit' for perm in perms)

def gravatar_from_email(email, size):
    """Return the URL for a gravatar image matching the povided email address.

    :param email: the email address
    :type email: string or unicode or None
    :param size: the width (or height) of the desired image
    :type size: int
    """
    if email is None:
        email = ''
    # Set your variables here
    gravatar_url = "http://www.gravatar.com/avatar/%s?size=%d" % \
        (md5(email).hexdigest(), size)
    return gravatar_url

def pretty_file_size(size):
    """Return the given file size in the largest possible unit of bytes."""
    if not size:
        return u'-'
    size = float(size)
    for unit in ('B', 'KB', 'MB', 'GB', 'TB'):
        if size < 1024.0:
            return '%3.1f %s' % (size, unit)
        size /= 1024.0
    return '%3.1f %s' % (size, 'PB')

def store_transient_message(cookie_name, text, time=None, path='/', **kwargs):
    """Store a JSON message dict in the named cookie.

    The cookie will expire at the end of the session, but should be
    explicitly deleted by whoever reads it.

    :param cookie_name: The cookie name for this message.
    :param text: Message text
    :param time: Optional time to report. Defaults to now.
    :param path: Optional cookie path
    :param kwargs: Passed into the JSON dict
    :returns: The message python dict
    :rtype: dict

    """
    time = datetime.now().strftime('%H:%M, %B %d, %Y')
    msg = kwargs
    msg['text'] = text
    msg['time'] = time or datetime.now().strftime('%H:%M, %B %d, %Y')
    new_data = quote(simplejson.dumps(msg))
    response.set_cookie(cookie_name, new_data, path=path)
    return msg

def doc_link(page=None, anchor='', text=N_('Help'), **kwargs):
    """Return a link (anchor element) to the documentation on the project site.

    XXX: Target attribute is not XHTML compliant.
    """
    attrs = {
        'href': 'http://getmediacore.com/docs/user/%s.html#%s' % (page, anchor),
        'target': '_blank',
    }
    if kwargs:
        attrs.update(kwargs)
    attrs_string = ' '.join(['%s="%s"' % (key, attrs[key]) for key in attrs])
    out = '<a %s>%s</a>' % (attrs_string, _(text))
    return literal(out)

@observes(page_title)
def default_page_title(default=None, **kwargs):
    settings = app_globals.settings
    title_order = settings.get('general_site_title_display_order', None)
    site_name = settings.get('general_site_name', default)
    if not title_order:
        return '%s | %s' % (default, site_name)
    elif title_order.lower() == 'append':
        return '%s | %s' % (default, site_name)
    else:
        return '%s | %s' % (site_name, default)

@observes(meta_description)
def default_media_meta_description(default=None, media=None, **kwargs):
    if media and media != 'all' and media.description_plain:
        return truncate(media.description_plain, 249)
    return None

@observes(meta_keywords)
def default_media_meta_keywords(default=None, media=None, **kwargs):
    if media and media != 'all' and media.tags:
        return ', '.join(tag.name for tag in media.tags[:15])
    return None

def filter_vulgarity(text):
    """Return a sanitized version of the given string.

    Words are defined in the Comments settings and are
    replaced with \*'s representing the length of the filtered word.

    :param text: The string to be filtered.
    :type text: str

    :returns: The filtered string.
    :rtype: str

    """
    vulgar_words = app_globals.settings.get('vulgarity_filtered_words', None)
    if vulgar_words:
        words = (word.strip() for word in vulgar_words.split(','))
        word_pattern = '|'.join(re.escape(word) for word in words if word)
        word_expr = re.compile(word_pattern, re.IGNORECASE)
        def word_replacer(matchobj):
            word = matchobj.group(0)
            return '*' * len(word)
        text = word_expr.sub(word_replacer, text)
    return text

def best_translation(a, b):
    """Return the best translation given a preferred and a fallback string.

    If we have a translation for our preferred string 'a' or if we are using
    English, return 'a'. Otherwise, return a translation for the fallback string 'b'.

    :param a: The preferred string to translate.
    :param b: The fallback string to translate.
    :returns: The best translation
    :rtype: string
    """
    translated_a = _(a)
    if a != translated_a or translator.locale.language == 'en':
        return translated_a
    else:
        return _(b)<|MERGE_RESOLUTION|>--- conflicted
+++ resolved
@@ -61,12 +61,8 @@
 ]
 
 defined = [
-<<<<<<< HEAD
-    'append_class_attr', 'can_edit', 'delete_files', 'doc_link',
-=======
-    'append_class_attr', 'best_translation', 'delete_files', 'doc_link',
->>>>>>> 6bc1abc2
-    'duration_from_seconds', 'duration_to_seconds',
+    'append_class_attr', 'best_translation', 'can_edit', 'delete_files',
+    'doc_link', 'duration_from_seconds', 'duration_to_seconds',
     'filter_library_controls', 'filter_vulgarity',
     'get_featured_category', 'gravatar_from_email', 'is_admin', 'js',
     'pick_any_media_file', 'pick_podcast_media_file',
