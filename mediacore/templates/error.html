--- conflicted
+++ resolved
@@ -54,11 +54,7 @@
 				<textarea class="textarea" name="description" id="description" rows="8" cols="79" />
 			</div>
 			<div>
-<<<<<<< HEAD
-				<button class="btn f-rgt" type="submit"><span>Submit Error Report</span></button>
-=======
-				<input class="mcore-btn btn-report-error f-rgt" type="submit" value="Submit Error Report" />
->>>>>>> ff7c3a47
+				<button class="mcore-btn f-rgt" type="submit"><span>Submit Error Report</span></button>
 			</div>
 		</form>
 
