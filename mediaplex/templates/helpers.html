<html xmlns="http://www.w3.org/1999/xhtml"
      xmlns:py="http://genshi.edgewall.org/"
      xmlns:xi="http://www.w3.org/2001/XInclude"
      py:strip="">

	<!--! Call this method to set options for the nav bar -->
	<py:def
		function="set_nav_opts(*args)"
		py:with="a = setattr(c, 'nav_opts', dict(
			show_left = 'hide_left' not in args,
			show_topics = 'hide_topics' not in args,
			show_topic_list = 'unhide_topic_list' in args,
			show_upload = 'hide_upload' not in args,
			show_podcast_help = 'hide_podcast_help' not in args and 'podcast_help' in args,
			));"
	/>

	<py:match path="head" once="true">
		<py:if test="not c.nav_opts" py:replace="set_nav_opts()" />
		<head>
			<meta py:replace="select('*')" />
			<link href="${h.url_for('/styles/mediaflow.css')}" media="screen" rel="stylesheet" type="text/css" />
			<link href="${h.url_for('/styles/ratings.css')}" media="screen" rel="stylesheet" type="text/css" />
			<link href="${h.url_for('/styles/media.css')}" media="screen" rel="stylesheet" type="text/css" />
			<script type="text/javascript" src="${h.url_for('/scripts/tags.js')}" />
			<script type="text/javascript">
				window.addEvent('domready', function() {
<<<<<<< HEAD
					<py:if test="not c.disable_topics">
						var flyoutOpenFx = [
							{duration:  30, transition: 'linear'},
							{duration:  20, transition: 'linear'},
							{duration: 450, transition: 'cubic:out'}
						];
						var flyoutCloseFx = [
							{duration:  30, transition: 'linear'},
							{duration:  20, transition: 'linear'},
							{duration: 450, transition: 'cubic:in'}
						];
						var topicIndexFlyout = new ButtonFlyout({
							button: 'nav-topics',
							buttonActiveClass: 'topics-shown',
							elements: $('mediaplex-topics').getChildren(),
							startHidden: ${c.show_tags and 'false' or 'true'},
							openFx: flyoutOpenFx,
							closeFx: flyoutCloseFx
						});
					</py:if>
					<py:if test="c.podcast_help">
=======
					var flyoutOpenFx = [
						{duration:  30, transition: 'linear'},
						{duration:  20, transition: 'linear'},
						{duration: 450, transition: 'cubic:out'}
					];
					var flyoutCloseFx = [
						{duration:  30, transition: 'linear'},
						{duration:  20, transition: 'linear'},
						{duration: 450, transition: 'cubic:in'}
					];
					var topicIndexFlyout = new ButtonFlyout({
						button: 'nav-topics',
						buttonActiveClass: 'topics-shown',
						elements: $('mediaplex-topics').getChildren(),
						startHidden: ${c.nav_opts['show_topic_list'] and 'false' or 'true'},
						openFx: flyoutOpenFx,
						closeFx: flyoutCloseFx
					});
					<py:if test="c.nav_opts['show_podcast_help']">
>>>>>>> 70ae278f
						var podcastHelpFlyout = new ButtonFlyout({
							button: 'nav-podcast-help',
							buttonActiveClass: 'podcast-help-shown',
							elements: $('podcast-help-box').getChildren(),
							openFx: flyoutOpenFx,
							closeFx: flyoutCloseFx
						});
						var hider = function(how) { if (how == 'in') if (this.open) this.hide(); };
						topicIndexFlyout.addEvent('start', hider.bind(podcastHelpFlyout));
						podcastHelpFlyout.addEvent('start', hider.bind(topicIndexFlyout));
					</py:if>
				});
			</script>
		</head>
	</py:match>

	<py:match path="box" recursive="false">
		<div class="box" py:attrs="select('@*')">
			<div class="box-top"></div>
			<div py:replace="select('nav')" />
			<div class="box-body" py:content="select('*[not(nav)]|text()')">Content is inserted here</div>
			<div class="box-bottom"></div>
		</div>
	</py:match>

	<py:match path="nav" recursive="false">
		<py:if test="not c.nav_opts" py:replace="set_nav_opts()" />
		<div class="box-nav">
<<<<<<< HEAD
			<ul py:if="not c.disable_sections" id="nav" class="box-nav-left">
=======
			<ul py:if="c.nav_opts['show_left']" id="nav" class="box-nav-left">
>>>>>>> 70ae278f
				<li id="nav-latest"><a href="${h.url_for(controller='/video', action='flow')}">Latest</a></li>
				<li id="nav-videos"><a href="${h.url_for(controller='/video')}">Video</a></li>
				<li id="nav-podcasts"><a href="${h.url_for(controller='/podcasts')}">Podcasts</a></li>
			</ul>
<<<<<<< HEAD
			<a py:if="not c.disable_topics" id="nav-topics" class="box-nav-right topics-shown" href="/video-tags">Topic Index</a>
			<a py:if="not c.podcast_help" id="nav-upload-video" class="box-nav-right" href="${h.url_for(controller='/video', action='upload')}">Upload a Video</a>
			<a py:if="c.podcast_help" id="nav-podcast-help" class="box-nav-right podcast-help-shown" href="#">What are podcasts?</a>
			<div py:if="c.podcast_help" id="podcast-help-box" class="nav-box">
=======
			<a py:if="c.nav_opts['show_topics']" id="nav-topics" class="box-nav-right topics-shown" href="/video-tags">Topic Index</a>
			<a py:if="c.nav_opts['show_upload']" id="nav-upload-video" class="box-nav-right" href="${h.url_for(controller='/video', action='upload')}">Upload a Video</a>
			<a py:if="c.nav_opts['show_podcast_help']" id="nav-podcast-help" class="box-nav-right podcast-help-shown" href="#">What are podcasts?</a>
			<div py:if="c.nav_opts['show_podcast_help']" id="podcast-help-box" class="nav-box">
>>>>>>> 70ae278f
				<div id="podcast-help-top" />
				<div class="nav-box-top" />
				<div>
					<div class="nav-box-body">
						<p style="line-height:1.6em">A <em>podcast</em> is a series of digital media files, usually either digital audio or video, that is made available for download via web syndication. The syndication aspect of the delivery is what differentiates podcasts from other ways of accessing files, such as simple download or streaming: it means that special client software applications known as podcatchers (such as Apple Inc.'s iTunes or Nullsoft's Winamp) can automatically identify and retrieve new files in a series when they are made available, by accessing a centrally-maintained web feed that lists all files currently associated with that particular podcast. The files thus automatically downloaded are then stored locally on the user's computer or other device, for offline use.</p>
						<div style="margin-top:.5em;text-align:right">from <a href="http://en.wikipedia.org/wiki/Podcast">Wikipedia</a></div>
					</div>
					<div class="nav-box-bottom" />
				</div>
			</div>
<<<<<<< HEAD
			<div py:if="not c.disable_topics" id="mediaplex-topics" class="nav-box">
=======
			<div py:if="c.nav_opts['show_topics']" id="mediaplex-topics" class="nav-box">
>>>>>>> 70ae278f
				<div id="topic-box-top" />
				<div class="nav-box-topright" />
				<div><!--! this extra div is here to group elements for the ButtonFlyout js -->
					<div class="nav-box-body" py:with="per_col = max(5, int(h.math.ceil((len(c.tags) + 6) / 4.0)))">
						<ul py:if="c.tags" py:for="col in xrange(1, 5)">
							<li py:for="tag in c.tags[(col-1)*per_col:col*per_col]">
								<a href="${h.url_for(controller='/video', action='tags', slug=tag.slug)}">${tag}</a> <span>(${tag.published_media_count})</span>
							</li>
						</ul>
						<div id="topics-caption">
							<div id="topics-dontsee">Don't see the topic you are looking for?</div>
							<a id="topics-suggest" href="mailto:help@tmcyouth.com?subject=Suggest%20a%20topic!">Suggest a new topic</a>
						</div>
					</div>
					<div class="nav-box-bottom" />
				</div>
			</div>
			<div py:replace="select('*|text()')" />
		</div>
	</py:match>

	<py:match path="innerbox" recursive="false">
		<div class="innerbox" py:attrs="select('@*')">
			<div class="innerbox-top" py:content="select('innerboxtitle/text()')"></div>
			<div class="innerbox-body" py:content="select('*[not(innerboxtitle)]|text()')">Content is inserted here</div>
			<div class="innerbox-bottom"></div>
		</div>
	</py:match>

	<py:def function="pagination(paginator)">
		<div class="pager">
			<span class="pager-left" />
			<span class="pager-body">
				<span class="pager-label">Page:</span>
				<span py:replace="paginator.pager(show_if_single_page=True, curpage_attr={'class': 'current'})" />
			</span>
			<span class="pager-right" />
		</div>
	</py:def>

<!--!	<py:def function="media_player(media)" py:with="files = [f for f in media.files if f.type in ('flv', 'youtube', 'mp3')]">
		<py:choose
		py:if="len(files) > 0"
		py:with="file = files[0];
		         link = file.url.startswith('http://') and file.url or h.url_for(controller='/media', action='serve', slug=media.slug, type=media.ENCODED_TYPE);
		         flow_js = h.url_for('/scripts/third-party/flowplayer-3.1.0.min.js');
		         flow_swf = h.url_for('/scripts/third-party/flowplayer-3.1.0.swf');"
		test="files[0].type"
		>
			<div py:when="'flv'">
				<script src="${flow_js}" type="text/javascript" />
				<a href="${link}" id="flowplayer" style="display:block;width:479px;height:383px" />
				<script type="text/javascript">
					flowplayer('flowplayer', "${flow_swf}");
				</script>
			</div>

			<div py:when="'mp3'">
				<script src="${flow_js}" type="text/javascript" />
				<a href="${link}" id="flowplayer" style="display:block;width:479px;height:383px" />
				<script type="text/javascript">
					flowplayer('flowplayer', "${flow_swf}", {
						// first entry in the playlist works as splash and second entry is the audio file
						'playlist': ['${h.url_for('/images/media/%sl.jpg' % media.id)}', '${link}']
					});
				</script>
			</div>

			<object py:when="'youtube'" type="application/x-shockwave-flash"
			        width="479" height="383" data="http://youtube.com/v/${file.url}">
				<param name="movie" value="http://youtube.com/v/${file.url}" />
			</object>
		</py:choose>
		<div py:if="len(files) == 0">
			<p>The selected media object has no associated files, or the associated files are not supported by this media player.</p>
		</div>
	</py:def>-->

	<py:def function="media_player(media)" py:with="file = media.files.for_player()" py:choose="">
		<py:when test="file is None" />
		<py:when test="file.is_embeddable">
			<object type="application/x-shockwave-flash"
			        data="${file.play_url}"
			        width="479" height="383">
				<param name="allowfullscreen" value="true" />
				<param name="allowscriptaccess" value="always" />
				<param name="movie" value="${file.play_url}" />
			</object>
		</py:when>
		<py:otherwise>
			<script src="${h.url_for('/scripts/third-party/flowplayer-3.1.0.min.js')}" type="text/javascript" />
			<a href="${file.play_url}"
			   id="flowplayer" style="display:block;width:479px;height:383px" />
			<script type="text/javascript">
				flowplayer('flowplayer', "${h.url_for('/scripts/third-party/flowplayer-3.1.0.swf')}");
			</script>
		</py:otherwise>
	</py:def>

	<py:def function="xhtml_description(fieldName)">
		<div class="xhtml-description-helper">
			<p>The ${fieldName} field accepts some HTML formatting: ${h.list_acceptable_xhtml()['tags']}</p>
			<!--!
			<ul class="xhtml_description">
				<li><em>Tags:</em> ${h.list_acceptable_xhtml()['tags']}.</li>
				<li><em>Attributes:</em> ${h.list_acceptable_xhtml()['attrs']}</li>
				<li><em>Some tag conversions</em> will be made automatically: ${h.list_acceptable_xhtml()['map']}</li>
			</ul>
			-->
		</div>
	</py:def>

	<py:def function="podcastgrid(episodes)">
		<ul id="podcastgrid" class="grid2">
			<li py:for="media in episodes">
				<a href="${h.url_for(controller='/media', action='view', slug=media.slug, podcast_slug=media.podcast.slug)}" class="grid2-link">
					<img src="${h.url_for('/images/media/%ss.jpg' % media.id)}" width="128" height="78" alt="${Markup(media.title).stripentities()}" class="grid-thumb" />
					<span class="grid-title">${Markup(media.title)}</span>
				</a>
				<div class="grid-desc" py:content="h.truncate_xhtml(media.description, 160, True)">Description here</div>
				<div class="grid-meta">
					<span class="grid-comments">${media.comment_count}<span> Comment<py:if test="media.comment_count != 1">s</py:if></span></span>
					<span class="grid-likes">${media.rating.sum} <span>Like<py:if test="media.rating.sum != 1">s</py:if></span></span>
					<span class="grid-views">${media.views} <span>View<py:if test="media.views != 1">s</py:if></span></span>
				</div>
			</li>
		</ul>
	</py:def>

	<py:def function="mediagrid(medias, url_args=None)">
	<!--! TODO: fix the terrible grammar here. "Medias." Honestly. -->
		<ul id="mediagrid" class="grid" py:with="url_args = url_args or {'controller':'/media', 'action':'view'}">
			<li py:for="media in medias">
				<a href="${h.url_for(slug=media.slug, **url_args)}" title="${h.truncate_xhtml(media.description, 30, True)}">
					<img src="${h.url_for('/images/media/' + str(media.id) + 's.jpg')}" width="162" height="113" alt="${Markup(media.title)}" class="grid-thumb" />
					<span class="grid-title">${Markup(media.title)}</span>
					<span class="grid-meta">
						<span class="grid-likes">${media.rating.sum} <span>Like<py:if test="media.rating.sum != 1">s</py:if></span></span>
						<span class="grid-comments">${media.comment_count}<span> Comment<py:if test="media.comment_count != 1">s</py:if></span></span>
						<span class="grid-views">${media.views} <span>View<py:if test="media.views != 1">s</py:if></span></span>
					</span>
				</a>
			</li>
		</ul>
	</py:def>

</html><|MERGE_RESOLUTION|>--- conflicted
+++ resolved
@@ -25,29 +25,6 @@
 			<script type="text/javascript" src="${h.url_for('/scripts/tags.js')}" />
 			<script type="text/javascript">
 				window.addEvent('domready', function() {
-<<<<<<< HEAD
-					<py:if test="not c.disable_topics">
-						var flyoutOpenFx = [
-							{duration:  30, transition: 'linear'},
-							{duration:  20, transition: 'linear'},
-							{duration: 450, transition: 'cubic:out'}
-						];
-						var flyoutCloseFx = [
-							{duration:  30, transition: 'linear'},
-							{duration:  20, transition: 'linear'},
-							{duration: 450, transition: 'cubic:in'}
-						];
-						var topicIndexFlyout = new ButtonFlyout({
-							button: 'nav-topics',
-							buttonActiveClass: 'topics-shown',
-							elements: $('mediaplex-topics').getChildren(),
-							startHidden: ${c.show_tags and 'false' or 'true'},
-							openFx: flyoutOpenFx,
-							closeFx: flyoutCloseFx
-						});
-					</py:if>
-					<py:if test="c.podcast_help">
-=======
 					var flyoutOpenFx = [
 						{duration:  30, transition: 'linear'},
 						{duration:  20, transition: 'linear'},
@@ -67,7 +44,6 @@
 						closeFx: flyoutCloseFx
 					});
 					<py:if test="c.nav_opts['show_podcast_help']">
->>>>>>> 70ae278f
 						var podcastHelpFlyout = new ButtonFlyout({
 							button: 'nav-podcast-help',
 							buttonActiveClass: 'podcast-help-shown',
@@ -96,26 +72,15 @@
 	<py:match path="nav" recursive="false">
 		<py:if test="not c.nav_opts" py:replace="set_nav_opts()" />
 		<div class="box-nav">
-<<<<<<< HEAD
-			<ul py:if="not c.disable_sections" id="nav" class="box-nav-left">
-=======
 			<ul py:if="c.nav_opts['show_left']" id="nav" class="box-nav-left">
->>>>>>> 70ae278f
 				<li id="nav-latest"><a href="${h.url_for(controller='/video', action='flow')}">Latest</a></li>
 				<li id="nav-videos"><a href="${h.url_for(controller='/video')}">Video</a></li>
 				<li id="nav-podcasts"><a href="${h.url_for(controller='/podcasts')}">Podcasts</a></li>
 			</ul>
-<<<<<<< HEAD
-			<a py:if="not c.disable_topics" id="nav-topics" class="box-nav-right topics-shown" href="/video-tags">Topic Index</a>
-			<a py:if="not c.podcast_help" id="nav-upload-video" class="box-nav-right" href="${h.url_for(controller='/video', action='upload')}">Upload a Video</a>
-			<a py:if="c.podcast_help" id="nav-podcast-help" class="box-nav-right podcast-help-shown" href="#">What are podcasts?</a>
-			<div py:if="c.podcast_help" id="podcast-help-box" class="nav-box">
-=======
 			<a py:if="c.nav_opts['show_topics']" id="nav-topics" class="box-nav-right topics-shown" href="/video-tags">Topic Index</a>
 			<a py:if="c.nav_opts['show_upload']" id="nav-upload-video" class="box-nav-right" href="${h.url_for(controller='/video', action='upload')}">Upload a Video</a>
 			<a py:if="c.nav_opts['show_podcast_help']" id="nav-podcast-help" class="box-nav-right podcast-help-shown" href="#">What are podcasts?</a>
 			<div py:if="c.nav_opts['show_podcast_help']" id="podcast-help-box" class="nav-box">
->>>>>>> 70ae278f
 				<div id="podcast-help-top" />
 				<div class="nav-box-top" />
 				<div>
@@ -126,11 +91,7 @@
 					<div class="nav-box-bottom" />
 				</div>
 			</div>
-<<<<<<< HEAD
-			<div py:if="not c.disable_topics" id="mediaplex-topics" class="nav-box">
-=======
 			<div py:if="c.nav_opts['show_topics']" id="mediaplex-topics" class="nav-box">
->>>>>>> 70ae278f
 				<div id="topic-box-top" />
 				<div class="nav-box-topright" />
 				<div><!--! this extra div is here to group elements for the ButtonFlyout js -->
