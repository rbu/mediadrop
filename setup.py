--- conflicted
+++ resolved
@@ -16,19 +16,12 @@
     # added in WebOb 1.1 so we need that as baseline.
     'WebOb >= 1.1',
     'WebHelpers == 1.0',
-<<<<<<< HEAD
-    # 0.7: event listener infrastructure
-    # migrate does not yet support 0.8
-    'SQLAlchemy >= 0.7, < 0.8',
-    'sqlalchemy-migrate >= 0.7', # 0.6 is not compatible with SQLAlchemy >= 0.7
-=======
     # 0.7: event listener infrastructure, alembic 0.5 requires at least 0.7.3
     # we need to change our class_mappers for 0.8 support
     'SQLAlchemy >= 0.7.3, < 0.8',
     # theoretically every alembic since 0.4 should work (which added the 
     # alembic.config.Config class) but MediaCore is only tested with 0.5+
     'alembic >= 0.4',
->>>>>>> 9258e5af
     'Genshi >= 0.6', # i18n improvements in Genshi
     'Babel == 0.9.6',
     'Routes == 1.12.3',
